--- conflicted
+++ resolved
@@ -54,27 +54,21 @@
    * @return an observable from the first data source that is available
    */
   override suspend fun get(key: Key): Parsed =
-      withContext(Dispatchers.IO) {
-        try {
+    withContext(Dispatchers.IO) {
+      try {
           memCache.get(key) {
             memoryScope.async {
               disk(key) ?: fresh(key)
             }
           }
-<<<<<<< HEAD
-              .await()
-        } catch (e: Exception) {
-          // should we remove the key from the cache here ?
-          disk(key) ?: fresh(key)
-        }
-=======
                   .await()
       } catch (e: Exception) {
         memCache.invalidate(key)
         inFlightRequests.invalidate(key)
         throw e
->>>>>>> c3c20550
       }
+    }
+
 
 
   /**
